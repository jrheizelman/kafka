/**
 * Licensed to the Apache Software Foundation (ASF) under one or more
 * contributor license agreements.  See the NOTICE file distributed with
 * this work for additional information regarding copyright ownership.
 * The ASF licenses this file to You under the Apache License, Version 2.0
 * (the "License"); you may not use this file except in compliance with
 * the License.  You may obtain a copy of the License at
 *
 *    http://www.apache.org/licenses/LICENSE-2.0
 *
 * Unless required by applicable law or agreed to in writing, software
 * distributed under the License is distributed on an "AS IS" BASIS,
 * WITHOUT WARRANTIES OR CONDITIONS OF ANY KIND, either express or implied.
 * See the License for the specific language governing permissions and
 * limitations under the License.
 */

package kafka.log

import scala.math._
import java.io._
import java.nio._
import java.nio.channels._
import java.util.concurrent.atomic._
import kafka.utils._

/**
 * An index that maps offsets to physical file locations for a particular log segment. This index may be sparse:
 * that is it may not hold an entry for all messages in the log.
 * 
 * The index is stored in a file that is pre-allocated to hold a fixed maximum number of 8-byte entries.
 * 
 * The index supports lookups against a memory-map of this file. These lookups are done using a simple binary search variant
 * to locate the offset/location pair for the greatest offset less than or equal to the target offset.
 * 
 * Index files can be opened in two ways: either as an empty, mutable index that allows appends or
 * an immutable read-only index file that has previously been populated. The makeReadOnly method will turn a mutable file into an 
 * immutable one and truncate off any extra bytes. This is done when the index file is rolled over.
 * 
 * No attempt is made to checksum the contents of this file, in the event of a crash it is rebuilt.
 * 
 * The file format is a series of entries. The physical format is a 4 byte "relative" offset and a 4 byte file location for the 
 * message with that offset. The offset stored is relative to the base offset of the index file. So, for example,
 * if the base offset was 50, then the offset 55 would be stored as 5. Using relative offsets in this way let's us use
 * only 4 bytes for the offset.
 * 
 * The frequency of entries is up to the user of this class.
 * 
 * All external APIs translate from relative offsets to full offsets, so users of this class do not interact with the internal 
 * storage format.
 */
class OffsetIndex(@volatile var file: File, val baseOffset: Long, val maxIndexSize: Int = -1) extends Logging {
  
  /* initialize the memory mapping for this index */
  private var mmap: MappedByteBuffer = 
    {
      val newlyCreated = file.createNewFile()
      val raf = new RandomAccessFile(file, "rw")
      try {
        /* pre-allocate the file if necessary */
        if(newlyCreated) {
          if(maxIndexSize < 8)
            throw new IllegalArgumentException("Invalid max index size: " + maxIndexSize)
          raf.setLength(roundToExactMultiple(maxIndexSize, 8))
        }
          
        val len = raf.length()  
        if(len < 0 || len % 8 != 0)
          throw new IllegalStateException("Index file " + file.getName + " is corrupt, found " + len + 
                                          " bytes which is not positive or not a multiple of 8.")
          
        /* memory-map the file */
        val idx = raf.getChannel.map(FileChannel.MapMode.READ_WRITE, 0, len)
          
        /* set the position in the index for the next entry */
        if(newlyCreated)
          idx.position(0)
        else
          // if this is a pre-existing index, assume it is all valid and set position to last entry
          idx.position(roundToExactMultiple(idx.limit, 8))
        idx
      } finally {
        Utils.swallow(raf.close())
      }
    }
  
  /* the number of eight-byte entries currently in the index */
  private var size = new AtomicInteger(mmap.position / 8)
  
  /* the last offset in the index */
  var lastOffset = readLastOffset()
  
<<<<<<< HEAD
  info("Created index file %s with maxEntries = %d, maxIndexSize = %d, entries = %d, lastOffset = %d"
       .format(file.getAbsolutePath, maxEntries, maxIndexSize, entries(), lastOffset))
=======
  info("Loaded index file %s with maxEntries = %d, maxIndexSize = %d, entries = %d, lastOffset = %d, file position = %d"
    .format(file.getAbsolutePath, maxEntries, maxIndexSize, entries(), lastOffset, mmap.position))

  /* the maximum number of entries this index can hold */
  def maxEntries = mmap.limit / 8
>>>>>>> 92ecebec

  /**
   * The last offset written to the index
   */
  private def readLastOffset(): Long = {
    val offset = 
      size.get match {
        case 0 => 0
        case s => relativeOffset(this.mmap, s-1)
      }
    baseOffset + offset
  }
  
  /**
   * The maximum number of eight-byte entries this index can hold
   */
  def maxEntries = mmap.limit / 8

  /**
   * Find the largest offset less than or equal to the given targetOffset 
   * and return a pair holding this offset and it's corresponding physical file position.
   * 
   * @param targetOffset The offset to look up.
   * 
   * @return The offset found and the corresponding file position for this offset. 
   * If the target offset is smaller than the least entry in the index (or the index is empty),
   * the pair (baseOffset, 0) is returned.
   */
  def lookup(targetOffset: Long): OffsetPosition = {
    val idx = mmap.duplicate
    val slot = indexSlotFor(idx, targetOffset)
    if(slot == -1)
      OffsetPosition(baseOffset, 0)
    else
      OffsetPosition(baseOffset + relativeOffset(idx, slot), physical(idx, slot))
  }
  
  /**
   * Find the slot in which the largest offset less than or equal to the given
   * target offset is stored.
   * 
   * @param idx The index buffer
   * @param targetOffset The offset to look for
   * 
   * @return The slot found or -1 if the least entry in the index is larger than the target offset or the index is empty
   */
  private def indexSlotFor(idx: ByteBuffer, targetOffset: Long): Int = {
    // we only store the difference from the base offset so calculate that
    val relOffset = targetOffset - baseOffset
    
    // check if the index is empty
    if(entries == 0)
      return -1
    
    // check if the target offset is smaller than the least offset
    if(relativeOffset(idx, 0) > relOffset)
      return -1
      
    // binary search for the entry
    var lo = 0
    var hi = entries-1
    while(lo < hi) {
      val mid = ceil(hi/2.0 + lo/2.0).toInt
      val found = relativeOffset(idx, mid)
      if(found == relOffset)
        return mid
      else if(found < relOffset)
        lo = mid
      else
        hi = mid - 1
    }
    lo
  }
  
  /* return the nth offset relative to the base offset */
  private def relativeOffset(buffer: ByteBuffer, n: Int): Int = buffer.getInt(n * 8)
  
  /* return the nth physical offset */
  private def physical(buffer: ByteBuffer, n: Int): Int = buffer.getInt(n * 8 + 4)
  
  /**
   * Get the nth offset mapping from the index
   * @param n The entry number in the index
   * @return The offset/position pair at that entry
   */
  def entry(n: Int): OffsetPosition = {
    if(n >= entries)
      throw new IllegalArgumentException("Attempt to fetch the %dth entry from an index of size %d.".format(n, entries))
    val idx = mmap.duplicate
    OffsetPosition(relativeOffset(idx, n), physical(idx, n))
  }
  
  /**
   * Append an entry for the given offset/location pair to the index. This entry must have a larger offset than all subsequent entries.
   */
  def append(offset: Long, position: Int) {
    this synchronized {
      require(!isFull, "Attempt to append to a full index (size = " + size + ").")
      require(size.get == 0 || offset > lastOffset, "Attempt to append an offset (%d) to position %d no larger than the last offset appended (%d).".format(offset, entries, lastOffset))
      debug("Adding index entry %d => %d to %s.".format(offset, position, file.getName))
      this.mmap.putInt((offset - baseOffset).toInt)
      this.mmap.putInt(position)
      this.size.incrementAndGet()
      this.lastOffset = offset
      require(entries * 8 == mmap.position, entries + " entries but file position in index is " + mmap.position + ".")
    }
  }
  
  /**
   * True iff there are no more slots available in this index
   */
  def isFull: Boolean = entries >= this.maxEntries
  
  /**
   * Truncate the entire index, deleting all entries
   */
  def truncate() = truncateToEntries(0)
  
  /**
   * Remove all entries from the index which have an offset greater than or equal to the given offset.
   * Truncating to an offset larger than the largest in the index has no effect.
   */
  def truncateTo(offset: Long) {
    this synchronized {
      val idx = mmap.duplicate
      val slot = indexSlotFor(idx, offset)

      /* There are 3 cases for choosing the new size
       * 1) if there is no entry in the index <= the offset, delete everything
       * 2) if there is an entry for this exact offset, delete it and everything larger than it
       * 3) if there is no entry for this offset, delete everything larger than the next smallest
       */
      val newEntries = 
        if(slot < 0)
          0
        else if(relativeOffset(idx, slot) == offset - baseOffset)
          slot
        else
          slot + 1
      truncateToEntries(newEntries)
    }
  }

  /**
   * Truncates index to a known number of entries.
   */
  private def truncateToEntries(entries: Int) {
    this.size.set(entries)
    mmap.position(this.size.get * 8)
    this.lastOffset = readLastOffset
  }
  
  /**
   * Trim this segment to fit just the valid entries, deleting all trailing unwritten bytes from
   * the file.
   */
  def trimToValidSize() {
    this synchronized {
      resize(entries * 8)
    }
  }

  /**
   * Reset the size of the memory map and the underneath file. This is used in two kinds of cases: (1) in
   * trimToValidSize() which is called at closing the segment or new segment being rolled; (2) at
   * loading segments from disk or truncating back to an old segment where a new log segment became active;
   * we want to reset the index size to maximum index size to avoid rolling new segment.
   */
  def resize(newSize: Int) {
    this synchronized {
      flush()
      val raf = new RandomAccessFile(file, "rws")
      val roundedNewSize = roundToExactMultiple(newSize, 8)
      try {
        raf.setLength(roundedNewSize)
        val position = this.mmap.position
        this.mmap = raf.getChannel().map(FileChannel.MapMode.READ_WRITE, 0, roundedNewSize)
        this.mmap.position(position)
      } finally {
        Utils.swallow(raf.close())
      }
    }
  }
  
  /**
   * Flush the data in the index to disk
   */
  def flush() {
    this synchronized {
      mmap.force()
    }
  }
  
  /**
   * Delete this index file
   */
  def delete(): Boolean = {
    info("Deleting index " + this.file.getAbsolutePath)
    this.file.delete()
  }
  
  /** The number of entries in this index */
  def entries() = size.get
  
  /**
   * The number of bytes actually used by this index
   */
  def sizeInBytes() = 8 * entries
  
  /** Close the index */
  def close() {
    trimToValidSize()
  }
  
  /**
   * Rename the file that backs this offset index
   * @return true iff the rename was successful
   */
  def renameTo(f: File): Boolean = {
    val success = this.file.renameTo(f)
    this.file = f
    success
  }
  
  /**
   * Round a number to the greatest exact multiple of the given factor less than the given number.
   * E.g. roundToExactMultiple(67, 8) == 64
   */
  private def roundToExactMultiple(number: Int, factor: Int) = factor * (number / factor)
}<|MERGE_RESOLUTION|>--- conflicted
+++ resolved
@@ -90,16 +90,8 @@
   /* the last offset in the index */
   var lastOffset = readLastOffset()
   
-<<<<<<< HEAD
-  info("Created index file %s with maxEntries = %d, maxIndexSize = %d, entries = %d, lastOffset = %d"
-       .format(file.getAbsolutePath, maxEntries, maxIndexSize, entries(), lastOffset))
-=======
   info("Loaded index file %s with maxEntries = %d, maxIndexSize = %d, entries = %d, lastOffset = %d, file position = %d"
     .format(file.getAbsolutePath, maxEntries, maxIndexSize, entries(), lastOffset, mmap.position))
-
-  /* the maximum number of entries this index can hold */
-  def maxEntries = mmap.limit / 8
->>>>>>> 92ecebec
 
   /**
    * The last offset written to the index
